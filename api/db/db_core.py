import base64
import json
import logging
import os
import re
from datetime import datetime
from typing import Dict, List, Optional, Any, Union, Tuple, cast

import psycopg2
from psycopg2.extras import RealDictCursor
from psycopg2 import pool

from .db_utils import extract_all_ingredient_ids, assemble_ingredient_full_names
from .sql_queries import (
    get_recipe_by_id_sql,
    get_all_recipes_sql,
    get_recipe_ingredients_by_recipe_id_sql_factory,
    get_recipes_count_sql,
    get_ingredients_count_sql,
    INGREDIENT_SELECT_FIELDS,
)
from core.exceptions import ConflictException, ValidationException

# Configure logging
logger = logging.getLogger()
logger.setLevel(logging.DEBUG)


def _convert_sqlite_to_pg_params(sql: str) -> str:
    """Convert SQLite parameters to PostgreSQL format.

    Converts:
    - Named params: :name -> %(name)s
    - Positional params: ? -> %s
    """
    # First convert named params
    sql = re.sub(r':(\w+)', r'%(\1)s', sql)
    # Then convert positional params
    sql = sql.replace('?', '%s')
    return sql


class Database:
    # Class-level connection pool (shared across instances)
    _pool: pool.ThreadedConnectionPool = None

    def __init__(self):
        """Initialize the database connection to PostgreSQL"""
        logger.info("Initializing Database class with PostgreSQL")
        try:
            # Read connection parameters from environment variables
            self.conn_params = {
                'host': os.environ.get('DB_HOST', 'localhost'),
                'port': os.environ.get('DB_PORT', '5432'),
                'dbname': os.environ.get('DB_NAME', 'cocktaildb'),
                'user': os.environ.get('DB_USER', 'cocktaildb'),
                'password': os.environ.get('DB_PASSWORD', ''),
            }
            logger.info(
                f"PostgreSQL connection: {self.conn_params['host']}:{self.conn_params['port']}/{self.conn_params['dbname']}"
            )

            # Initialize the connection pool if not already done
            self._init_pool()

            # Test the connection
            self._test_connection()
            logger.info("Database initialization complete using PostgreSQL")
        except Exception as e:
            logger.error(f"Error initializing database: {str(e)}", exc_info=True)
            raise

    def _init_pool(self):
        """Initialize the connection pool if not already initialized"""
        if Database._pool is None:
            logger.info("Creating new PostgreSQL connection pool")
            Database._pool = pool.ThreadedConnectionPool(
                minconn=1,
                maxconn=10,
                **self.conn_params
            )

    def _test_connection(self):
        """Test the database connection"""
        logger.info("Testing database connection...")
        conn = None
        try:
            conn = self._get_connection()
            cursor = conn.cursor()
            cursor.execute("SELECT 1")
            cursor.close()
            logger.info("Successfully connected to PostgreSQL database")
        except Exception as e:
            logger.error(f"Failed to connect to database: {str(e)}", exc_info=True)
            raise
        finally:
            if conn:
                self._return_connection(conn)

    def _get_connection(self):
        """Get a connection from the pool"""
        return Database._pool.getconn()

    def _return_connection(self, conn):
        """Return a connection to the pool"""
        if Database._pool and conn:
            Database._pool.putconn(conn)

    def execute_query(
        self, sql: str, parameters: Optional[Union[Dict[str, Any], Tuple]] = None
    ) -> Union[List[Dict[str, Any]], Dict[str, int]]:
        """Execute a SQL query using PostgreSQL"""
        conn = None
        try:
            # Convert SQLite named params to PostgreSQL format
            pg_sql = _convert_sqlite_to_pg_params(sql)

            conn = self._get_connection()
            cursor = conn.cursor(cursor_factory=RealDictCursor)

            if parameters:
                cursor.execute(pg_sql, parameters)
            else:
                cursor.execute(pg_sql)

            if sql.strip().upper().startswith(("SELECT", "WITH")):
                # For SELECT queries, return results
                rows = cursor.fetchall()
                result = [dict(row) for row in rows]
                cursor.close()
                return result
            else:
                # For non-SELECT queries, commit and return affected rows
                conn.commit()
                row_count = cursor.rowcount
                cursor.close()
                return {"rowCount": row_count}
        except Exception as e:
            if conn:
                conn.rollback()
            logger.error(f"Error executing query: {str(e)}")
            raise
        finally:
            if conn:
                self._return_connection(conn)

    def execute_transaction(self, queries: List[Dict[str, Any]]) -> None:
        """Execute multiple queries in a transaction"""
        conn = None
        try:
            conn = self._get_connection()
            cursor = conn.cursor(cursor_factory=RealDictCursor)

            for query in queries:
                sql = query.get("sql")
                params = query.get("parameters", {})
                if sql is not None:
                    # Convert SQLite named params to PostgreSQL format
                    pg_sql = _convert_sqlite_to_pg_params(sql)
                    cursor.execute(pg_sql, params)

            conn.commit()
            cursor.close()
        except Exception as e:
            if conn:
                conn.rollback()
            logger.error(f"Error executing transaction: {str(e)}")
            raise
        finally:
            if conn:
                self._return_connection(conn)

    def create_ingredient(self, data: Dict[str, Any]) -> Dict[str, Any]:
        """Create a new ingredient"""
        try:
            # Validate required data types
            name = data.get("name")
            if not isinstance(name, str):
                raise TypeError(
                    f"Ingredient name must be a string, got {type(name).__name__}"
                )
            if not name.strip():
                raise ValueError("Ingredient name cannot be empty or whitespace only")

            if data.get("description") is not None and not isinstance(
                data.get("description"), str
            ):
                raise TypeError(
                    f"Ingredient description must be a string or None, got {type(data.get('description')).__name__}"
                )

            if data.get("parent_id") is not None and not isinstance(
                data.get("parent_id"), int
            ):
                raise TypeError(
                    f"Ingredient parent_id must be an integer or None, got {type(data.get('parent_id')).__name__}"
                )

            # Implement the hierarchical path generation logic in Python
            parent_path = None
            if data.get("parent_id"):
                # Get parent's path
                parent = cast(
                    List[Dict[str, Any]],
                    self.execute_query(
                        "SELECT path FROM ingredients WHERE id = :parent_id",
                        {"parent_id": data.get("parent_id")},
                    ),
                )
                if not parent:
                    raise ValueError(
                        f"Parent ingredient with ID {data.get('parent_id')} does not exist"
                    )
                parent_path = parent[0]["path"]

            # Insert the ingredient first
            conn = None
            try:
                conn = self._get_connection()
                cursor = conn.cursor()
                cursor.execute(
                    """
                    INSERT INTO ingredients (name, description, parent_id, allow_substitution)
<<<<<<< HEAD
                    VALUES (%(name)s, %(description)s, %(parent_id)s, %(allow_substitution)s)
=======
                    VALUES (%s, %s, %s, %s)
>>>>>>> 230f250a
                    RETURNING id
                    """,
                    (
                        data.get("name"),
                        data.get("description"),
                        data.get("parent_id"),
                        data.get("allow_substitution", False),
                    ),
                )
<<<<<<< HEAD
                result = cursor.fetchone()
                new_id = result[0] if result else None
                if new_id is None:
=======
                new_row = cursor.fetchone()
                if not new_row or new_row[0] is None:
>>>>>>> 230f250a
                    raise ValueError("Failed to get ingredient ID after insertion")
                new_id = new_row[0]

                # Generate the path
                if parent_path:
                    path = f"{parent_path}{new_id}/"
                else:
                    path = f"/{new_id}/"

                # Update the path
                cursor.execute(
<<<<<<< HEAD
                    "UPDATE ingredients SET path = %(path)s WHERE id = %(id)s",
                    {"path": path, "id": new_id},
=======
                    "UPDATE ingredients SET path = %s WHERE id = %s",
                    (path, new_id),
>>>>>>> 230f250a
                )

                conn.commit()

                # Fetch the created ingredient
                ingredient = cast(
                    List[Dict[str, Any]],
                    self.execute_query(
                        "SELECT id, name, description, parent_id, path, allow_substitution FROM ingredients WHERE id = :id",
                        {"id": new_id},
                    ),
                )
                return ingredient[0]
            except psycopg2.IntegrityError as e:
                if conn:
                    conn.rollback()
                error_msg = str(e).lower()
                # Check if it's a UNIQUE constraint violation on the name field
                if "unique" in error_msg and "name" in error_msg:
                    raise ConflictException(
                        f"An ingredient with the name '{data.get('name')}' already exists. Please use a different name.",
                        detail=str(e),
                    )
                # Re-raise other integrity errors
                raise
            except Exception:
                if conn:
                    conn.rollback()
                raise
            finally:
                if conn:
                    conn.close()
        except ConflictException:
            # Re-raise ConflictException without wrapping it
            raise
        except Exception as e:
            logger.error(f"Error creating ingredient: {str(e)}")
            raise

    def update_ingredient(
        self, ingredient_id: int, data: Dict[str, Any]
    ) -> Optional[Dict[str, Any]]:
        """Update an existing ingredient"""
        try:
            # Check if changing parent_id, as this affects the path
            if "parent_id" in data:
                old_ingredient = cast(
                    List[Dict[str, Any]],
                    self.execute_query(
                        "SELECT parent_id, path FROM ingredients WHERE id = :id",
                        {"id": ingredient_id},
                    ),
                )

                if not old_ingredient:
                    return None
                old_path = old_ingredient[0]["path"]
                new_parent_id = data.get("parent_id")

                # Check for circular reference
                if new_parent_id:
                    # Cannot be its own parent
                    if int(new_parent_id) == ingredient_id:
                        raise ValueError("Ingredient cannot be its own parent")

                    # Check if new parent exists
                    parent = cast(
                        List[Dict[str, Any]],
                        self.execute_query(
                            "SELECT path FROM ingredients WHERE id = :id",
                            {"id": new_parent_id},
                        ),
                    )
                    if not parent:
                        raise ValueError(
                            f"Parent ingredient with ID {new_parent_id} does not exist"
                        )

                    # Check if new parent is not a descendant
                    descendants = self.get_ingredient_descendants(ingredient_id)
                    if any(d["id"] == new_parent_id for d in descendants):
                        raise ValueError(
                            "Cannot create circular reference in hierarchy"
                        )

                    # Calculate new path
                    new_path = f"{parent[0]['path']}{ingredient_id}/"
                else:
                    # Root level ingredient
                    new_path = f"/{ingredient_id}/"

                # Get descendants BEFORE updating the parent path
                descendants = self.get_ingredient_descendants(ingredient_id)

                # Build the update query dynamically to handle None values properly
                set_clauses = [
                    "name = COALESCE(:name, name)",
                    "description = COALESCE(:description, description)",
                    "parent_id = :parent_id",
                    "path = :path",
                ]
                query_params = {
                    "id": ingredient_id,
                    "name": data.get("name"),
                    "description": data.get("description"),
                    "parent_id": new_parent_id,
                    "path": new_path,
                }

                # Handle allow_substitution explicitly
                if "allow_substitution" in data:
                    set_clauses.append("allow_substitution = :allow_substitution")
                    query_params["allow_substitution"] = data.get("allow_substitution")

                # Update ingredient with new path
                self.execute_query(
                    f"""
                    UPDATE ingredients 
                    SET {", ".join(set_clauses)}
                    WHERE id = :id
                    """,
                    query_params,
                )

                # Update paths of descendants
                for descendant in descendants:
                    # Replace old path prefix with new path prefix
                    descendant_path = descendant["path"]
                    new_descendant_path = descendant_path.replace(old_path, new_path)

                    self.execute_query(
                        "UPDATE ingredients SET path = :path WHERE id = :id",
                        {"path": new_descendant_path, "id": descendant["id"]},
                    )
            else:
                # Simple update without changing the hierarchy
                # Build the update query dynamically to handle None values properly
                set_clauses = [
                    "name = COALESCE(:name, name)",
                    "description = COALESCE(:description, description)",
                ]
                query_params = {
                    "id": ingredient_id,
                    "name": data.get("name"),
                    "description": data.get("description"),
                }

                # Handle allow_substitution explicitly
                if "allow_substitution" in data:
                    set_clauses.append("allow_substitution = :allow_substitution")
                    query_params["allow_substitution"] = data.get("allow_substitution")

                self.execute_query(
                    f"""
                    UPDATE ingredients 
                    SET {", ".join(set_clauses)}
                    WHERE id = :id
                    """,
                    query_params,
                )

            # Fetch the updated ingredient
            result = cast(
                List[Dict[str, Any]],
                self.execute_query(
                    "SELECT id, name, description, parent_id, path, allow_substitution FROM ingredients WHERE id = :id",
                    {"id": ingredient_id},
                ),
            )
            if result:
                return result[0]
            return None
        except Exception as e:
            logger.error(f"Error updating ingredient {ingredient_id}: {str(e)}")
            raise

    def delete_ingredient(self, ingredient_id: int) -> bool:
        """Delete an ingredient"""
        try:
            # Check if ingredient exists
            ingredient = cast(
                List[Dict[str, Any]],
                self.execute_query(
                    "SELECT id FROM ingredients WHERE id = :id", {"id": ingredient_id}
                ),
            )
            if not ingredient:
                return False

            # Check if it has children
            children = cast(
                List[Dict[str, Any]],
                self.execute_query(
                    "SELECT id FROM ingredients WHERE parent_id = :parent_id",
                    {"parent_id": ingredient_id},
                ),
            )
            if children:
                raise ValueError("Cannot delete ingredient with child ingredients")

            # Check if it's used in recipes
            used_in_recipes = cast(
                List[Dict[str, Any]],
                self.execute_query(
                    "SELECT recipe_id FROM recipe_ingredients WHERE ingredient_id = :ingredient_id LIMIT 1",
                    {"ingredient_id": ingredient_id},
                ),
            )
            if used_in_recipes:
                raise ValueError("Cannot delete ingredient used in recipes")

            # Delete the ingredient
            self.execute_query(
                "DELETE FROM ingredients WHERE id = :id", {"id": ingredient_id}
            )
            return True
        except Exception as e:
            logger.error(f"Error deleting ingredient {ingredient_id}: {str(e)}")
            raise

    def get_ingredients(self) -> List[Dict[str, Any]]:
        """Get all ingredients"""
        try:
            result = cast(
                List[Dict[str, Any]],
                self.execute_query(
                    "SELECT id, name, description, parent_id, path, allow_substitution FROM ingredients ORDER BY path"
                ),
            )
            return result
        except Exception as e:
            logger.error(f"Error getting ingredients: {str(e)}")
            raise

    def get_ingredient_by_name(self, ingredient_name: str) -> Optional[Dict[str, Any]]:
        """Get a single ingredient by name (case-insensitive)"""
        try:
            result = cast(
                List[Dict[str, Any]],
                self.execute_query(
                    "SELECT id, name, description, parent_id, path FROM ingredients WHERE LOWER(name) = LOWER(?)",
                    (ingredient_name,),
                ),
            )
            return result[0] if result else None
        except Exception as e:
            logger.error(
                f"Error getting ingredient by name '{ingredient_name}': {str(e)}"
            )
            return None

    def search_ingredients(self, search_term: str) -> List[Dict[str, Any]]:
        """Search ingredients by name - first exact match, then partial match (case-insensitive)"""
        try:
            exact_result = cast(
                List[Dict[str, Any]],
                self.execute_query(
                    "SELECT id, name, description, parent_id, path, allow_substitution FROM ingredients WHERE LOWER(name) = LOWER(?)",
                    (search_term,),
                ),
            )
            # Mark exact matches
            for ingredient in exact_result:
                ingredient["exact_match"] = True
            if exact_result:
                return exact_result
            # Otherwise, fall back to partial match (ILIKE for case-insensitive)
            partial_result = cast(
                List[Dict[str, Any]],
                self.execute_query(
                    "SELECT id, name, description, parent_id, path, allow_substitution FROM ingredients WHERE name ILIKE %s ORDER BY name",
                    (f"%{search_term}%",),
                ),
            )
            # Mark partial matches
            for ingredient in partial_result:
                ingredient["exact_match"] = False
            return partial_result
        except Exception as e:
            logger.error(
                f"Error searching ingredients with term '{search_term}': {str(e)}"
            )
            raise

    def search_ingredients_batch(
        self, ingredient_names: List[str]
    ) -> Dict[str, Dict[str, Any]]:
        """Batch search for ingredients by name - returns mapping of names to ingredient data"""
        try:
            if not ingredient_names:
                return {}
            # Create case-insensitive lookup for exact matches
            unique_names = list(set(name.lower() for name in ingredient_names))
            placeholders = ",".join("%s" for _ in unique_names)

            exact_results = cast(
                List[Dict[str, Any]],
                self.execute_query(
                    f"SELECT id, name, description, parent_id, path, allow_substitution FROM ingredients WHERE LOWER(name) IN ({placeholders})",
                    tuple(unique_names),
                ),
            )

            # Build mapping from lowercase name to ingredient data
            results_map = {}
            for ingredient in exact_results:
                ingredient["exact_match"] = True
                results_map[ingredient["name"].lower()] = ingredient

            # Map back to original case names
            final_results = {}
            for original_name in ingredient_names:
                lower_name = original_name.lower()
                if lower_name in results_map:
                    final_results[original_name] = results_map[lower_name]
            return final_results

        except Exception as e:
            logger.error(f"Error in batch ingredient search: {str(e)}")
            raise

    def check_ingredient_names_batch(
        self, ingredient_names: List[str]
    ) -> Dict[str, bool]:
        """Batch check for duplicate ingredient names - returns mapping of names to exists status"""
        try:
            if not ingredient_names:
                return {}
            # Create case-insensitive lookup
            unique_names = list(set(name.lower() for name in ingredient_names))
            placeholders = ",".join("%s" for _ in unique_names)

            existing_results = cast(
                List[Dict[str, Any]],
                self.execute_query(
                    f"SELECT LOWER(name) as name_lower FROM ingredients WHERE LOWER(name) IN ({placeholders})",
                    tuple(unique_names),
                ),
            )
            existing_names = {row["name_lower"] for row in existing_results}

            # Map back to original case names
            final_results = {}
            for original_name in ingredient_names:
                lower_name = original_name.lower()
                final_results[original_name] = lower_name in existing_names
            return final_results
        except Exception as e:
            logger.error(f"Error in batch ingredient name check: {str(e)}")
            raise

    def get_ingredient(self, ingredient_id: int) -> Optional[Dict[str, Any]]:
        """Get a single ingredient by ID"""
        try:
            result = cast(
                List[Dict[str, Any]],
                self.execute_query(
                    "SELECT id, name, description, parent_id, path, allow_substitution FROM ingredients WHERE id = :id",
                    {"id": ingredient_id},
                ),
            )
            if result:
                return result[0]
            return None
        except Exception as e:
            logger.error(f"Error getting ingredient {ingredient_id}: {str(e)}")
            raise

    def get_ingredient_descendants(self, ingredient_id: int) -> List[Dict[str, Any]]:
        """Get all descendants of an ingredient"""
        try:
            # Get the ingredient's path
            ingredient = cast(
                List[Dict[str, Any]],
                self.execute_query(
                    "SELECT path FROM ingredients WHERE id = :id", {"id": ingredient_id}
                ),
            )
            if not ingredient:
                return []

            path = ingredient[0]["path"]

            # Get all ingredients where path starts with this path but is not this path
            result = cast(
                List[Dict[str, Any]],
                self.execute_query(
                    """
                SELECT id, name, description, parent_id, path,
                       (LENGTH(path) - LENGTH(REPLACE(path, '/', '')) - 1) as level
                FROM ingredients 
                WHERE path LIKE :path_pattern AND id != :id
                ORDER BY path
                """,
                    {"path_pattern": f"{path}%", "id": ingredient_id},
                ),
            )
            return result
        except Exception as e:
            logger.error(
                f"Error getting descendants for ingredient {ingredient_id}: {str(e)}"
            )
            raise

    def _validate_recipe_ingredients(self, ingredients: List[Dict[str, Any]]) -> None:
        """Validate recipe ingredients before database operations"""
        if not ingredients:
            return

        # Collect all ingredient IDs for batch validation
        ingredient_ids = []

        for i, ingredient in enumerate(ingredients):
            # Validate required fields
            if "ingredient_id" not in ingredient:
                raise ValueError(
                    f"Ingredient {i + 1}: missing required field 'ingredient_id'"
                )

            ingredient_id = ingredient["ingredient_id"]
            if ingredient_id is None:
                raise ValueError(f"Ingredient {i + 1}: 'ingredient_id' cannot be None")

            # Validate ingredient_id is an integer
            if not isinstance(ingredient_id, int):
                try:
                    ingredient_id = int(ingredient_id)
                    ingredient["ingredient_id"] = (
                        ingredient_id  # Update the dict with converted value
                    )
                except (ValueError, TypeError):
                    raise ValueError(
                        f"Ingredient {i + 1}: 'ingredient_id' must be an integer, got {type(ingredient_id).__name__}"
                    )

            ingredient_ids.append(ingredient_id)

            # Validate amount if present
            if "amount" in ingredient and ingredient["amount"] is not None:
                amount = ingredient["amount"]
                if not isinstance(amount, (int, float)):
                    try:
                        amount = float(amount)
                        ingredient["amount"] = (
                            amount  # Update the dict with converted value
                        )
                    except (ValueError, TypeError):
                        raise ValueError(
                            f"Ingredient {i + 1}: 'amount' must be numeric, got {type(amount).__name__}: '{amount}'"
                        )

                # Validate amount is not negative
                if amount < 0:
                    raise ValueError(
                        f"Ingredient {i + 1}: 'amount' cannot be negative, got {amount}"
                    )

            # Validate unit_id if present
            if "unit_id" in ingredient and ingredient["unit_id"] is not None:
                unit_id = ingredient["unit_id"]
                if not isinstance(unit_id, int):
                    try:
                        unit_id = int(unit_id)
                        ingredient["unit_id"] = (
                            unit_id  # Update the dict with converted value
                        )
                    except (ValueError, TypeError):
                        raise ValueError(
                            f"Ingredient {i + 1}: 'unit_id' must be an integer, got {type(unit_id).__name__}"
                        )

        # Batch validate that all ingredient IDs exist
        if ingredient_ids:
            self._validate_ingredients_exist(ingredient_ids)

    def _validate_ingredients_exist(self, ingredient_ids: List[int]) -> None:
        """Validate that all ingredient IDs exist in the database"""
        try:
            placeholders = ",".join("%s" for _ in ingredient_ids)
            existing_ids_result = self.execute_query(
                f"SELECT id FROM ingredients WHERE id IN ({placeholders})",
                tuple(ingredient_ids),
            )

            existing_ids = set(row["id"] for row in existing_ids_result)
            missing_ids = set(ingredient_ids) - existing_ids

            if missing_ids:
                missing_ids_str = ", ".join(str(id) for id in sorted(missing_ids))
                raise ValueError(f"Invalid ingredient IDs: {missing_ids_str}")

        except Exception as e:
            if "Invalid ingredient IDs" in str(e):
                raise  # Re-raise our custom validation error
            logger.error(f"Error validating ingredient existence: {str(e)}")
            raise ValueError("Failed to validate ingredient existence")

    def create_recipe(self, data: Dict[str, Any]) -> Dict[str, Any]:
        """Create a new recipe with its ingredients"""
        # Validate ingredients before starting database transaction
        if "ingredients" in data and data["ingredients"]:
            self._validate_recipe_ingredients(data["ingredients"])

        conn = None
        try:
            conn = self._get_connection()
            cursor = conn.cursor()
            cursor.execute("BEGIN")

            # Create the recipe
            cursor.execute(
                """
                INSERT INTO recipes (name, instructions, description, image_url, source, source_url)
<<<<<<< HEAD
                VALUES (%(name)s, %(instructions)s, %(description)s, %(image_url)s, %(source)s, %(source_url)s)
=======
                VALUES (%s, %s, %s, %s, %s, %s)
>>>>>>> 230f250a
                RETURNING id
                """,
                (
                    data["name"] if data["name"] else None,
                    data.get("instructions"),
                    data.get("description"),
                    data.get("image_url"),
                    data.get("source"),
                    data.get("source_url"),
                ),
            )

            # Get the recipe ID
<<<<<<< HEAD
            result = cursor.fetchone()
            recipe_id = result[0] if result else None
            if recipe_id is None:
=======
            recipe_row = cursor.fetchone()
            if not recipe_row or recipe_row[0] is None:
>>>>>>> 230f250a
                raise ValueError("Failed to get recipe ID after insertion")
            recipe_id = recipe_row[0]

            # Add recipe ingredients
            if "ingredients" in data:
                for ingredient in data["ingredients"]:
                    cursor.execute(
<<<<<<< HEAD
                        """
                        INSERT INTO recipe_ingredients (recipe_id, ingredient_id, unit_id, amount)
                        VALUES (%(recipe_id)s, %(ingredient_id)s, %(unit_id)s, %(amount)s)
                        """,
                        {
                            "recipe_id": recipe_id,
                            "ingredient_id": ingredient["ingredient_id"],
                            "unit_id": ingredient.get("unit_id"),
                            "amount": ingredient.get("amount"),
                        },
                    )
=======
                    """
                    INSERT INTO recipe_ingredients (recipe_id, ingredient_id, unit_id, amount)
                    VALUES (%s, %s, %s, %s)
                    """,
                    (
                        recipe_id,
                        ingredient["ingredient_id"],
                        ingredient.get("unit_id"),
                        ingredient.get("amount"),
                    ),
                )
>>>>>>> 230f250a

            # Commit the transaction
            conn.commit()
            cursor.close()
            self._return_connection(conn)
            conn = None

            # Return the created recipe
            recipe = self.get_recipe(recipe_id)
            if not recipe:
                raise ValueError("Failed to retrieve created recipe")
            return recipe
        except Exception as e:
            if conn:
                conn.rollback()
                self._return_connection(conn)
            logger.error(f"Error creating recipe: {str(e)}")
            raise
        finally:
            if conn:
                self._return_connection(conn)

    def bulk_create_recipes(self, recipes_data: List[Dict[str, Any]], user_id: str) -> List[Dict[str, Any]]:
        """Create multiple recipes in a single transaction (optimized for bulk uploads)"""
        conn = None
        created_recipes = []

        try:
            conn = self._get_connection()
            cursor = conn.cursor()
            cursor.execute("BEGIN")

            for data in recipes_data:
                # Validate ingredients before inserting
                if "ingredients" in data and data["ingredients"]:
                    self._validate_recipe_ingredients(data["ingredients"])

                # Insert recipe
                cursor.execute(
                    """
                    INSERT INTO recipes (name, instructions, description, image_url, source, source_url, created_by)
                    VALUES (%s, %s, %s, %s, %s, %s, %s)
                    RETURNING id
                    """,
                    (
                        data["name"] if data["name"] else None,
                        data.get("instructions"),
                        data.get("description"),
                        data.get("image_url"),
                        data.get("source"),
                        data.get("source_url"),
                        user_id,
                    ),
                )

                recipe_row = cursor.fetchone()
                if not recipe_row or recipe_row[0] is None:
                    raise ValueError(
                        f"Failed to get recipe ID after inserting '{data['name']}'"
                    )
                recipe_id = recipe_row[0]

                # Batch insert ingredients using executemany
                if "ingredients" in data and data["ingredients"]:
                    ingredient_rows = [
                        (
                            recipe_id,
                            ing["ingredient_id"],
                            ing.get("unit_id"),
                            ing.get("amount")
                        )
                        for ing in data["ingredients"]
                    ]
                    cursor.executemany(
                        """
                        INSERT INTO recipe_ingredients (recipe_id, ingredient_id, unit_id, amount)
                        VALUES (%s, %s, %s, %s)
                        """,
                        ingredient_rows
                    )

                # Store minimal data to avoid extra queries
                created_recipes.append({
                    "id": recipe_id,
                    "name": data["name"],
                    "instructions": data.get("instructions"),
                    "description": data.get("description"),
                    "source": data.get("source"),
                    "source_url": data.get("source_url")
                })

            # Commit all recipes at once
            conn.commit()
            conn.close()
            conn = None

            return created_recipes

        except Exception as e:
            if conn:
                conn.rollback()
            logger.error(f"Error in bulk_create_recipes: {str(e)}")
            raise
        finally:
            if conn:
                conn.close()

    def get_recipes_with_ingredients(
        self, cognito_user_id: Optional[str] = None
    ) -> List[Dict[str, Any]]:
        """Get all recipes with their full ingredient details (for detailed views)"""
        try:
            # 1. Get all recipes
            params = {"cognito_user_id": cognito_user_id}
            recipes_result = cast(
                List[Dict[str, Any]],
                self.execute_query(get_all_recipes_sql, params),
            )
            if not recipes_result:
                return []
            # 2. Fetch all recipe ingredients across all recipes
            recipe_ids = [recipe["id"] for recipe in recipes_result]
            all_recipe_ingredients_list = cast(
                List[Dict[str, Any]],
                self.execute_query(
                    get_recipe_ingredients_by_recipe_id_sql_factory(recipe_ids),
                    tuple(recipe_ids),
                ),
            )
            # 3. Identify all necessary ingredient IDs (direct + ancestors) using the helper
            all_needed_ingredient_ids = extract_all_ingredient_ids(
                all_recipe_ingredients_list
            )
            # 4. Fetch names for all needed ingredients in one query
            ingredient_names_map = {}
            if all_needed_ingredient_ids:
                placeholders = ",".join("%s" for _ in all_needed_ingredient_ids)
                names_result = cast(
                    List[Dict[str, Any]],
                    self.execute_query(
                        f"SELECT id, name FROM ingredients WHERE id IN ({placeholders})",
                        tuple(all_needed_ingredient_ids),
                    ),
                )
                ingredient_names_map = {row["id"]: row["name"] for row in names_result}
            # 5. Assemble full names using the helper method
            assemble_ingredient_full_names(
                all_recipe_ingredients_list, ingredient_names_map
            )
            # 6. Group ingredients by recipe
            recipe_ingredients_grouped = {recipe_id: [] for recipe_id in recipe_ids}
            for ing_data in all_recipe_ingredients_list:
                recipe_id = ing_data["recipe_id"]
                # Use the actual recipe_ingredient_id as 'id' for consistency if needed frontend
                ing_data["id"] = ing_data["recipe_ingredient_id"]
                recipe_ingredients_grouped[recipe_id].append(ing_data)
            # 7. Combine recipes with their assembled ingredients
            for recipe in recipes_result:
                recipe["ingredients"] = recipe_ingredients_grouped.get(recipe["id"], [])
            return recipes_result
        except Exception as e:
            logger.error(f"Error getting recipes with ingredients: {str(e)}")
            raise

    def get_recipe(
        self, recipe_id: int, cognito_user_id: Optional[str] = None
    ) -> Optional[Dict[str, Any]]:
        """Get a single recipe by ID with its ingredients and tags using GROUP_CONCAT for efficiency."""
        try:
            logger.info(f"Getting recipe {recipe_id} for user_id: {cognito_user_id}")
            params = {"recipe_id": recipe_id, "cognito_user_id": cognito_user_id}
            rows = cast(
                List[Dict[str, Any]],
                self.execute_query(get_recipe_by_id_sql, params),
            )
            if (
                not rows or rows[0]["id"] is None
            ):  # GROUP_CONCAT might return a row with NULLs if no recipe matches WHERE
                logger.info(f"Recipe {recipe_id} not found by GROUP_CONCAT query.")
                return None

            recipe_data = rows[0]
            recipe = {
                "id": recipe_data["id"],
                "name": recipe_data["name"],
                "instructions": recipe_data["instructions"],
                "description": recipe_data["description"],
                "image_url": recipe_data["image_url"],
                "source": recipe_data["source"],
                "source_url": recipe_data["source_url"],
                "avg_rating": recipe_data["avg_rating"],
                "rating_count": recipe_data["rating_count"],
                "user_rating": recipe_data["user_rating"],
                "ingredients": [],  # To be filled next
                "tags": [],
            }

            # Process public tags
            public_tags_str = recipe_data.get("public_tags_data")
            logger.info(f"Recipe {recipe_id} public_tags_data: '{public_tags_str}'")
            if public_tags_str:
                for tag_data_str in public_tags_str.split(":::"):
                    try:
                        tag_id_str, tag_name = tag_data_str.split("|||", 1)
                        tag_obj = {
                            "id": int(tag_id_str),
                            "name": tag_name,
                            "type": "public",
                        }
                        recipe["tags"].append(tag_obj)
                        logger.info(
                            f"Added public tag to recipe {recipe_id}: {tag_obj}"
                        )
                    except ValueError as ve:
                        logger.warning(
                            f"Could not parse public tag_data_str '{tag_data_str}': {ve}"
                        )
            # Process private tags
            private_tags_str = recipe_data.get("private_tags_data")
            logger.info(
                f"Recipe {recipe_id} private_tags_data: '{private_tags_str}' for user {cognito_user_id}"
            )
            if (
                private_tags_str and cognito_user_id
            ):  # Only process if user_id was present for the query
                for tag_data_str in private_tags_str.split(":::"):
                    try:
                        tag_id_str, tag_name = tag_data_str.split("|||", 1)
                        tag_obj = {
                            "id": int(tag_id_str),
                            "name": tag_name,
                            "type": "private",
                        }
                        recipe["tags"].append(tag_obj)
                        logger.info(
                            f"Added private tag to recipe {recipe_id}: {tag_obj}"
                        )
                    except ValueError as ve:
                        logger.warning(
                            f"Could not parse private tag_data_str '{tag_data_str}': {ve}"
                        )
            # Fetch ingredients separately
            recipe["ingredients"] = self._get_recipe_ingredients(recipe_id)

            # Log final tag list
            logger.info(
                f"Recipe {recipe_id} final tag list ({len(recipe['tags'])} tags): {recipe['tags']}"
            )

            return recipe

        except Exception as e:
            logger.error(
                f"Error getting recipe {recipe_id} (GROUP_CONCAT): {str(e)}",
                exc_info=True,
            )
            raise

    def _get_recipe_ingredients(self, recipe_id: int) -> List[Dict[str, Any]]:
        """Helper method to get ingredients for a recipe, optimized for ancestor lookup"""
        # Fetch direct ingredients for the recipe
        direct_ingredients = cast(
            List[Dict[str, Any]],
            self.execute_query(
                f"""
                SELECT {INGREDIENT_SELECT_FIELDS}
                FROM recipe_ingredients ri
                JOIN ingredients i ON ri.ingredient_id = i.id
                LEFT JOIN units u ON ri.unit_id = u.id
                WHERE ri.recipe_id = :recipe_id
                ORDER BY ri.recipe_id ASC,
                    COALESCE(ri.amount * u.conversion_to_ml, 0) DESC,
                    ri.id ASC
                """,
                {"recipe_id": recipe_id},
            ),
        )

        if not direct_ingredients:
            return []

        # Identify all necessary ingredient IDs (direct + ancestors) using the helper
        all_needed_ids = extract_all_ingredient_ids(direct_ingredients)

        # Fetch names for all needed ingredients in one query
        ingredient_names = {}
        if all_needed_ids:
            placeholders = ",".join("%s" for _ in all_needed_ids)
            names_result = cast(
                List[Dict[str, Any]],
                self.execute_query(
                    f"SELECT id, name FROM ingredients WHERE id IN ({placeholders})",
                    tuple(all_needed_ids),
                ),
            )
            ingredient_names = {row["id"]: row["name"] for row in names_result}

        # Assemble full_name for each ingredient using the helper method
        assemble_ingredient_full_names(direct_ingredients, ingredient_names)

        # Map recipe_ingredient_id to id for frontend consistency
        for ingredient in direct_ingredients:
            ingredient["id"] = ingredient["recipe_ingredient_id"]

        return direct_ingredients

    def get_units(self) -> List[Dict[str, Any]]:
        """Get all measurement units"""
        try:
            result = cast(
                List[Dict[str, Any]],
                self.execute_query(
                    "SELECT id, name, abbreviation, conversion_to_ml FROM units ORDER BY name"
                ),
            )
            return result
        except Exception as e:
            logger.error(f"Error getting units: {str(e)}")
            raise

    def get_units_by_type(self, unit_type: str) -> List[Dict[str, Any]]:
        """Get units filtered by type (this implementation returns all units since there's no type column)"""
        try:
            # Since the units table doesn't have a type column, we'll return all units
            # This could be enhanced later by adding a type column or filtering by name patterns
            logger.warning(
                f"get_units_by_type called with type '{unit_type}' but units table has no type column, returning all units"
            )
            return self.get_units()
        except Exception as e:
            logger.error(f"Error getting units by type {unit_type}: {str(e)}")
            raise

    def get_unit_by_name(self, unit_name: str) -> Optional[Dict[str, Any]]:
        """Get a unit by exact name match (case-insensitive)"""
        try:
            result = cast(
                List[Dict[str, Any]],
                self.execute_query(
                    "SELECT id, name, abbreviation, conversion_to_ml FROM units WHERE LOWER(name) = LOWER(?)",
                    (unit_name,),
                ),
            )
            return result[0] if result else None
        except Exception as e:
            logger.error(f"Error getting unit by name '{unit_name}': {str(e)}")
            raise

    def get_unit_by_abbreviation(
        self, unit_abbreviation: str
    ) -> Optional[Dict[str, Any]]:
        """Get a unit by exact name match (case-insensitive)"""
        try:
            result = cast(
                List[Dict[str, Any]],
                self.execute_query(
                    "SELECT id, name, abbreviation, conversion_to_ml FROM units WHERE LOWER(abbreviation) = LOWER(?)",
                    (unit_abbreviation,),
                ),
            )
            return result[0] if result else None
        except Exception as e:
            logger.error(
                f"Error getting unit by abbreviation '{unit_abbreviation}': {str(e)}"
            )
            raise

    def get_unit_by_name_or_abbreviation(self, name: str) -> Optional[Dict[str, Any]]:
        """Get a unit by exact name or abbreviation match (case-insensitive)"""
        result = self.get_unit_by_name(name)
        if result:
            return result
        return self.get_unit_by_abbreviation(name)

    def validate_units_batch(self, unit_names: List[str]) -> Dict[str, Dict[str, Any]]:
        """Batch validate units by name or abbreviation - returns mapping of names to unit data"""
        try:
            if not unit_names:
                return {}
            # Create case-insensitive lookup for exact matches by name or abbreviation
            unique_names = list(set(name.lower() for name in unit_names))
            placeholders = ",".join("%s" for _ in unique_names)

            # Query for both name and abbreviation matches
            unit_results = cast(
                List[Dict[str, Any]],
                self.execute_query(
                    f"""
                    SELECT id, name, abbreviation, conversion_to_ml 
                    FROM units 
                    WHERE LOWER(name) IN ({placeholders}) OR LOWER(abbreviation) IN ({placeholders})
                    """,
                    tuple(unique_names)
                    + tuple(unique_names),  # Parameters for both IN clauses
                ),
            )
            # Build mapping from lowercase name/abbreviation to unit data
            results_map = {}
            for unit in unit_results:
                unit_name_lower = unit["name"].lower()
                unit_abbr_lower = (
                    unit["abbreviation"].lower() if unit["abbreviation"] else None
                )

                # Map both name and abbreviation to this unit
                results_map[unit_name_lower] = unit
                if unit_abbr_lower:
                    results_map[unit_abbr_lower] = unit

            # Map back to original case names
            final_results = {}
            for original_name in unit_names:
                lower_name = original_name.lower()
                if lower_name in results_map:
                    final_results[original_name] = results_map[lower_name]
            return final_results

        except Exception as e:
            logger.error(f"Error in batch unit validation: {str(e)}")
            raise

    def check_recipe_names_batch(self, recipe_names: List[str]) -> Dict[str, bool]:
        """Batch check for duplicate recipe names - returns mapping of names to exists status"""
        try:
            if not recipe_names:
                return {}
            # Create case-insensitive lookup
            unique_names = list(set(name.lower() for name in recipe_names))
            placeholders = ",".join("%s" for _ in unique_names)

            existing_results = cast(
                List[Dict[str, Any]],
                self.execute_query(
                    f"SELECT LOWER(name) as name_lower FROM recipes WHERE LOWER(name) IN ({placeholders})",
                    tuple(unique_names),
                ),
            )
            existing_names = {row["name_lower"] for row in existing_results}
            # Map back to original case names
            final_results = {}
            for original_name in recipe_names:
                lower_name = original_name.lower()
                final_results[original_name] = lower_name in existing_names
            return final_results

        except Exception as e:
            logger.error(f"Error in batch recipe name check: {str(e)}")
            raise

    def delete_recipe(self, recipe_id: int) -> bool:
        """Delete a recipe and its ingredients"""
        conn = None
        try:
            conn = self._get_connection()
            cursor = conn.cursor()
            cursor.execute("BEGIN")

            # Check if recipe exists
            recipe = cast(
                List[Dict[str, Any]],
                self.execute_query(
                    "SELECT id FROM recipes WHERE id = :id", {"id": recipe_id}
                ),
            )
            if not recipe:
                return False

            # Note: We don't need to explicitly delete recipe_ingredients, ratings, or tags
            # because the ON DELETE CASCADE constraint will handle this automatically
            cursor.execute("DELETE FROM recipes WHERE id = %s", (recipe_id,))

            conn.commit()
            return True
        except Exception as e:
            if conn:
                conn.rollback()
            logger.error(f"Error deleting recipe {recipe_id}: {str(e)}")
            raise
        finally:
            if conn:
                conn.close()

    def update_recipe(
        self, recipe_id: int, data: Dict[str, Any]
    ) -> Optional[Dict[str, Any]]:
        """Update an existing recipe"""
        conn = None
        try:
            # Check if recipe exists first
            existing = self.execute_query(
                "SELECT id FROM recipes WHERE id = :id", {"id": recipe_id}
            )
            if not existing:
                return None
            conn = self._get_connection()
            cursor = conn.cursor()
            cursor.execute("BEGIN")
            cursor.execute(
                """
                UPDATE recipes
                SET name = COALESCE(%s, name),
                    instructions = COALESCE(%s, instructions),
                    description = COALESCE(%s, description),
                    image_url = COALESCE(%s, image_url),
                    source = COALESCE(%s, source),
                    source_url = COALESCE(%s, source_url)
                WHERE id = %s
                """,
                (
                    data.get("name"),
                    data.get("instructions"),
                    data.get("description"),
                    data.get("image_url"),
                    data.get("source"),
                    data.get("source_url"),
                    recipe_id,
                ),
            )

            # Update ingredients if provided
            if "ingredients" in data:
                # Delete existing ingredients for this recipe
                cursor.execute(
                    "DELETE FROM recipe_ingredients WHERE recipe_id = %s",
                    (recipe_id,),
                )

                # Insert new ingredients
                for ingredient in data["ingredients"]:
                    cursor.execute(
                        """
                        INSERT INTO recipe_ingredients (recipe_id, ingredient_id, unit_id, amount)
                        VALUES (%s, %s, %s, %s)
                        """,
                        (
                            recipe_id,
                            ingredient["ingredient_id"],
                            ingredient.get("unit_id"),
                            ingredient.get("amount"),
                        ),
                    )

            conn.commit()
            conn.close()
            conn = None  # Ensure it's not closed again in finally if commit succeeded

            # Fetch and return the updated recipe
            return self.get_recipe(recipe_id)

        except Exception as e:
            if conn:
                conn.rollback()
            logger.error(f"Error updating recipe {recipe_id}: {str(e)}")
            raise
        finally:
            if conn:
                conn.close()

    def get_recipe_ratings(self, recipe_id: int) -> List[Dict[str, Any]]:
        """Get all ratings for a recipe"""
        try:
            result = cast(
                List[Dict[str, Any]],
                self.execute_query(
                    """
                    SELECT id, cognito_user_id, cognito_username, recipe_id, rating
                    FROM ratings 
                    WHERE recipe_id = :recipe_id
                    """,
                    {"recipe_id": recipe_id},
                ),
            )
            return result
        except Exception as e:
            logger.error(f"Error getting ratings for recipe {recipe_id}: {str(e)}")
            raise

    def get_user_rating(self, recipe_id: int, user_id: str) -> Optional[Dict[str, Any]]:
        """Get a specific user's rating for a recipe"""
        try:
            result = cast(
                List[Dict[str, Any]],
                self.execute_query(
                    """
                    SELECT id, cognito_user_id, cognito_username, recipe_id, rating
                    FROM ratings 
                    WHERE recipe_id = :recipe_id AND cognito_user_id = :user_id
                    """,
                    {"recipe_id": recipe_id, "user_id": user_id},
                ),
            )
            return result[0] if result else None
        except Exception as e:
            logger.error(
                f"Error getting user rating for recipe {recipe_id}, user {user_id}: {str(e)}"
            )
            raise

    def set_rating(self, data: Dict[str, Any]) -> Dict[str, Any]:
        """Set (add or update) a rating for a recipe"""
        conn = None
        try:
            # Check required fields
            if not data.get("cognito_user_id"):
                raise ValueError("User ID is required")
            if not data.get("cognito_username"):
                raise ValueError("Username is required")
            if not data.get("recipe_id"):
                raise ValueError("Recipe ID is required")
            if "rating" not in data or not (1 <= data["rating"] <= 5):
                raise ValueError("Rating must be between 1 and 5")

            # Check if recipe exists
            recipe = cast(
                List[Dict[str, Any]],
                self.execute_query(
                    "SELECT id FROM recipes WHERE id = :id", {"id": data["recipe_id"]}
                ),
            )
            if not recipe:
                raise ValueError(f"Recipe with ID {data['recipe_id']} does not exist")

            # Check if user already rated this recipe
            existing_rating = cast(
                List[Dict[str, Any]],
                self.execute_query(
                    """
                    SELECT id FROM ratings
                    WHERE cognito_user_id = :user_id AND recipe_id = :recipe_id
                    """,
                    {
                        "user_id": data["cognito_user_id"],
                        "recipe_id": data["recipe_id"],
                    },
                ),
            )

            conn = self._get_connection()
            cursor = conn.cursor()
            cursor.execute("BEGIN")

            rating_id = None
            if existing_rating:
                # Update existing rating
                rating_id = existing_rating[0]["id"]
                cursor.execute(
                    """
                    UPDATE ratings
                    SET rating = %s
                    WHERE cognito_user_id = %s AND recipe_id = %s
                    """,
                    (
                        data["rating"],
                        data["cognito_user_id"],
                        data["recipe_id"],
                    ),
                )
            else:
                # Insert new rating
                cursor.execute(
                    """
                    INSERT INTO ratings (cognito_user_id, cognito_username, recipe_id, rating)
                    VALUES (%s, %s, %s, %s)
                    RETURNING id
                    """,
                    (
                        data["cognito_user_id"],
                        data["cognito_username"],
                        data["recipe_id"],
                        data["rating"],
                    ),
                )
                rating_row = cursor.fetchone()
                if not rating_row or rating_row[0] is None:
                    raise ValueError("Failed to get rating ID after insertion")
                rating_id = rating_row[0]

            conn.commit()
            conn.close()
            conn = None

            # Fetch the created/updated rating
            rating = cast(
                List[Dict[str, Any]],
                self.execute_query(
                    """
                    SELECT id, cognito_user_id, cognito_username, recipe_id, rating
                    FROM ratings
                    WHERE id = :id
                    """,
                    {"id": rating_id},
                ),
            )

            # Also fetch the updated average rating and count
            recipe_updated = cast(
                List[Dict[str, Any]],
                self.execute_query(
                    "SELECT avg_rating, rating_count FROM recipes WHERE id = :id",
                    {"id": data["recipe_id"]},
                ),
            )

            if rating and recipe_updated:
                result = rating[0]
                result["avg_rating"] = recipe_updated[0]["avg_rating"]
                result["rating_count"] = recipe_updated[0]["rating_count"]
                return result
            return {}

        except Exception as e:
            if conn:
                conn.rollback()
            logger.error(f"Error setting rating: {str(e)}")
            raise
        finally:
            if conn:
                conn.close()

    def delete_rating(self, recipe_id: int, user_id: str) -> bool:
        """Delete a rating for a recipe by a specific user"""
        conn = None
        try:
            # Check if the rating exists
            existing_rating = cast(
                List[Dict[str, Any]],
                self.execute_query(
                    """
                    SELECT id FROM ratings
                    WHERE cognito_user_id = :user_id AND recipe_id = :recipe_id
                    """,
                    {"user_id": user_id, "recipe_id": recipe_id},
                ),
            )
            if not existing_rating:
                raise ValueError("Rating not found for this user and recipe")

            conn = self._get_connection()
            cursor = conn.cursor()
            cursor.execute("BEGIN")

            # Delete the rating
            cursor.execute(
                """
                DELETE FROM ratings
                WHERE cognito_user_id = %s AND recipe_id = %s
                """,
                (user_id, recipe_id),
            )

            conn.commit()
            return True
        except Exception as e:
            if conn:
                conn.rollback()
            logger.error(f"Error deleting rating for recipe {recipe_id}: {str(e)}")
            raise
        finally:
            if conn:
                conn.close()

    # --- Tag Management ---

    def create_public_tag(self, name: str) -> Dict[str, Any]:
        """Creates a new public tag. Returns the created tag."""
        if not name:
            raise ValueError("Tag name cannot be empty")
        try:
            logger.info(f"DB: Creating public tag '{name}'")
            self.execute_query(
                "INSERT INTO tags (name, created_by) VALUES (:name, NULL)",
                {"name": name},
            )
            # Re-fetch the tag to get its ID
            tag = cast(
                List[Dict[str, Any]],
                self.execute_query(
                    "SELECT id, name FROM tags WHERE name = :name AND created_by IS NULL",
                    {"name": name},
                ),
            )
            if not tag:  # Should not happen if insert succeeded
                logger.error(
                    f"DB: Failed to retrieve public tag '{name}' after creation"
                )
                raise psycopg2.DatabaseError("Failed to retrieve tag after creation.")
            logger.info(f"DB: Successfully created public tag: {tag[0]}")
            return tag[0]
        except psycopg2.IntegrityError:
            logger.warning(f"Public tag '{name}' already exists.")
            # If it already exists, fetch and return it
            existing_tag = self.get_public_tag_by_name(name)
            if existing_tag:
                return existing_tag
            raise  # Should not happen if integrity error was due to name conflict
        except Exception as e:
            logger.error(f"Error creating public tag '{name}': {str(e)}")
            raise

    def get_public_tag_by_name(self, name: str) -> Optional[Dict[str, Any]]:
        """Gets a public tag by its name."""
        try:
            tag = cast(
                List[Dict[str, Any]],
                self.execute_query(
                    "SELECT id, name FROM tags WHERE name = :name AND created_by IS NULL",
                    {"name": name},
                ),
            )
            return tag[0] if tag else None
        except Exception as e:
            logger.error(f"Error getting public tag by name '{name}': {str(e)}")
            raise

    def create_private_tag(self, name: str, cognito_user_id: str) -> Dict[str, Any]:
        """Creates a new private tag for a user. Returns the created tag."""
        # Validate inputs
        if not name or not name.strip():
            raise ValueError("Tag name cannot be empty")
        if not cognito_user_id or not cognito_user_id.strip():
            raise ValueError("User ID cannot be empty")

        try:
            self.execute_query(
                """
                INSERT INTO tags (name, created_by)
                VALUES (:name, :cognito_user_id)
                """,
                {
                    "name": name.strip(),
                    "cognito_user_id": cognito_user_id.strip(),
                },
            )
            tag = cast(
                List[Dict[str, Any]],
                self.execute_query(
                    """
                    SELECT id, name, created_by as cognito_user_id FROM tags 
                    WHERE name = :name AND created_by = :cognito_user_id
                    """,
                    {"name": name.strip(), "cognito_user_id": cognito_user_id.strip()},
                ),
            )
            if not tag:  # Should not happen
                raise psycopg2.DatabaseError(
                    "Failed to retrieve private tag after creation."
                )
            return tag[0]
        except psycopg2.IntegrityError:
            logger.warning(
                f"Private tag '{name}' for user '{cognito_user_id}' already exists."
            )
            existing_tag = self.get_private_tag_by_name_and_user(name, cognito_user_id)
            if existing_tag:
                return existing_tag
            raise
        except Exception as e:
            logger.error(
                f"Error creating private tag '{name}' for user '{cognito_user_id}': {str(e)}"
            )
            raise

    def get_private_tag_by_name_and_user(
        self, name: str, cognito_user_id: str
    ) -> Optional[Dict[str, Any]]:
        """Gets a private tag by its name and user ID."""
        try:
            tag = cast(
                List[Dict[str, Any]],
                self.execute_query(
                    """
                    SELECT id, name, created_by as cognito_user_id FROM tags 
                    WHERE name = :name AND created_by = :cognito_user_id
                    """,
                    {"name": name, "cognito_user_id": cognito_user_id},
                ),
            )
            return tag[0] if tag else None
        except Exception as e:
            logger.error(
                f"Error getting private tag by name '{name}' for user '{cognito_user_id}': {str(e)}"
            )
            raise

    def get_public_tags(self) -> List[Dict[str, Any]]:
        """Get all public tags with usage count."""
        try:
            return cast(
                List[Dict[str, Any]],
                self.execute_query(
                    """
                    SELECT 
                        t.id, 
                        t.name, 
                        COALESCE(COUNT(rt.recipe_id), 0) as usage_count
                    FROM tags t
                    LEFT JOIN recipe_tags rt ON t.id = rt.tag_id
                    WHERE t.created_by IS NULL 
                    GROUP BY t.id, t.name
                    ORDER BY t.name
                    """
                ),
            )
        except Exception as e:
            logger.error(f"Error getting public tags: {str(e)}")
            raise

    def get_private_tags(self, cognito_user_id: str) -> List[Dict[str, Any]]:
        """Get all private tags for a specific user."""
        try:
            return cast(
                List[Dict[str, Any]],
                self.execute_query(
                    """
                    SELECT id, name, created_by as cognito_user_id FROM tags 
                    WHERE created_by = :cognito_user_id ORDER BY name
                    """,
                    {"cognito_user_id": cognito_user_id},
                ),
            )
        except Exception as e:
            logger.error(
                f"Error getting private tags for user '{cognito_user_id}': {str(e)}"
            )
            raise

    def add_public_tag_to_recipe(self, recipe_id: int, tag_id: int) -> bool:
        """Associates a public tag with a recipe."""
        try:
            logger.info(f"DB: Adding public tag {tag_id} to recipe {recipe_id}")
            result = self.execute_query(
                """
                INSERT INTO recipe_tags (recipe_id, tag_id) 
                VALUES (:recipe_id, :tag_id)
                ON CONFLICT(recipe_id, tag_id) DO NOTHING
                """,
                {"recipe_id": recipe_id, "tag_id": tag_id},
            )
            rows_affected = result.get("rowCount", 0)
            if rows_affected > 0:
                logger.info(
                    f"DB: Successfully added tag {tag_id} to recipe {recipe_id}"
                )
            else:
                logger.warning(
                    f"DB: Tag {tag_id} already associated with recipe {recipe_id} (conflict ignored)"
                )
            return rows_affected > 0
        except Exception as e:
            logger.error(
                f"Error adding public tag {tag_id} to recipe {recipe_id}: {str(e)}"
            )
            raise

    def add_private_tag_to_recipe(self, recipe_id: int, tag_id: int) -> bool:
        """Associates a private tag with a recipe."""
        try:
            # We assume tag_id corresponds to a private tag owned by the relevant user.
            # The check for tag ownership should happen in the handler before calling this.
            logger.info(f"DB: Adding private tag {tag_id} to recipe {recipe_id}")
            result = self.execute_query(
                """
                INSERT INTO recipe_tags (recipe_id, tag_id)
                VALUES (:recipe_id, :tag_id)
                ON CONFLICT(recipe_id, tag_id) DO NOTHING
                """,
                {"recipe_id": recipe_id, "tag_id": tag_id},
            )
            rows_affected = result.get("rowCount", 0)
            if rows_affected > 0:
                logger.info(
                    f"DB: Successfully added private tag {tag_id} to recipe {recipe_id}"
                )
            else:
                logger.warning(
                    f"DB: Private tag {tag_id} already associated with recipe {recipe_id} (conflict ignored)"
                )
            return rows_affected > 0
        except Exception as e:
            logger.error(
                f"Error adding private tag {tag_id} to recipe {recipe_id}: {str(e)}"
            )
            raise

    def remove_public_tag_from_recipe(self, recipe_id: int, tag_id: int) -> bool:
        """Removes the association of a public tag from a recipe."""
        try:
            result = self.execute_query(
                "DELETE FROM recipe_tags WHERE recipe_id = :recipe_id AND tag_id = :tag_id",
                {"recipe_id": recipe_id, "tag_id": tag_id},
            )
            return result.get("rowCount", 0) > 0
        except Exception as e:
            logger.error(
                f"Error removing public tag {tag_id} from recipe {recipe_id}: {str(e)}"
            )
            raise

    def remove_private_tag_from_recipe(
        self, recipe_id: int, tag_id: int, cognito_user_id: str
    ) -> bool:
        """Removes the association of a private tag from a recipe, ensuring user ownership."""
        try:
            # Ensure the user owns the private tag they are trying to remove from the recipe
            result = self.execute_query(
                """
                DELETE FROM recipe_tags
                WHERE recipe_id = :recipe_id AND tag_id = :tag_id
                  AND EXISTS (SELECT 1 FROM tags t WHERE t.id = :tag_id AND t.created_by = :cognito_user_id)
                """,
                {
                    "recipe_id": recipe_id,
                    "tag_id": tag_id,
                    "cognito_user_id": cognito_user_id,
                },
            )
            return result.get("rowCount", 0) > 0
        except Exception as e:
            logger.error(
                f"Error removing private tag {tag_id} from recipe {recipe_id} for user {cognito_user_id}: {str(e)}"
            )
            raise

    def _get_recipe_public_tags(self, recipe_id: int) -> List[Dict[str, Any]]:
        """Helper method to get all public tags for a specific recipe."""
        try:
            return cast(
                List[Dict[str, Any]],
                self.execute_query(
                    """
                    SELECT t.id, t.name
                    FROM recipe_tags rt
                    JOIN tags t ON rt.tag_id = t.id
                    WHERE rt.recipe_id = :recipe_id AND t.created_by IS NULL
                    ORDER BY t.name
                    """,
                    {"recipe_id": recipe_id},
                ),
            )
        except Exception as e:
            logger.error(f"Error getting public tags for recipe {recipe_id}: {str(e)}")
            raise

    def _get_recipe_private_tags(
        self, recipe_id: int, cognito_user_id: str
    ) -> List[Dict[str, Any]]:
        """Helper method to get all private tags for a specific recipe by a specific user."""
        try:
            return cast(
                List[Dict[str, Any]],
                self.execute_query(
                    """
                    SELECT t.id, t.name
                    FROM recipe_tags rt
                    JOIN tags t ON rt.tag_id = t.id
                    WHERE rt.recipe_id = :recipe_id AND t.created_by = :cognito_user_id
                    ORDER BY t.name
                    """,
                    {"recipe_id": recipe_id, "cognito_user_id": cognito_user_id},
                ),
            )
        except Exception as e:
            logger.error(
                f"Error getting private tags for recipe {recipe_id} by user {cognito_user_id}: {str(e)}"
            )
            raise

    def get_tag(self, tag_id: int) -> Optional[Dict[str, Any]]:
        """Gets a tag by its ID from the unified tags table."""
        try:
            tag = cast(
                List[Dict[str, Any]],
                self.execute_query(
                    """SELECT id, name, 
                       CASE WHEN created_by IS NULL THEN 0 ELSE 1 END as is_private,
                       created_by as created_by
                       FROM tags WHERE id = :tag_id""",
                    {"tag_id": tag_id},
                ),
            )
            if tag:
                result = tag[0]
                # For compatibility, add cognito_user_id field for private tags
                if result["is_private"] == 1:
                    result["cognito_user_id"] = result["created_by"]
                return result
            return None
        except Exception as e:
            logger.error(f"Error getting tag by ID {tag_id}: {str(e)}")
            raise

    def add_recipe_tag(
        self, recipe_id: int, tag_id: int, is_private: bool, user_id: str
    ) -> bool:
        """Generic method to add a tag to a recipe."""
        try:
            if is_private:
                return self.add_private_tag_to_recipe(recipe_id, tag_id)
            else:
                return self.add_public_tag_to_recipe(recipe_id, tag_id)
        except Exception as e:
            logger.error(
                f"Error adding {'private' if is_private else 'public'} tag {tag_id} to recipe {recipe_id} for user {user_id}: {str(e)}"
            )
            raise

    def remove_recipe_tag(
        self, recipe_id: int, tag_id: int, is_private: bool, user_id: str
    ) -> bool:
        """Generic method to remove a tag from a recipe."""
        try:
            if is_private:
                return self.remove_private_tag_from_recipe(recipe_id, tag_id, user_id)
            else:
                return self.remove_public_tag_from_recipe(recipe_id, tag_id)
        except Exception as e:
            logger.error(
                f"Error removing {'private' if is_private else 'public'} tag {tag_id} from recipe {recipe_id} for user {user_id}: {str(e)}"
            )
            raise

    def delete_public_tag(self, tag_id: int) -> bool:
        """Delete a public tag completely from the database.
        This will CASCADE delete all recipe_tags associations.

        Args:
            tag_id: ID of the public tag to delete

        Returns:
            bool: True if tag was deleted, False if not found or is private
        """
        try:
            result = self.execute_query(
                "DELETE FROM tags WHERE id = :tag_id AND created_by IS NULL",
                {"tag_id": tag_id},
            )
            success = result.get("rowCount", 0) > 0
            if success:
                logger.info(f"Successfully deleted public tag {tag_id}")
            return success
        except Exception as e:
            logger.error(f"Error deleting public tag {tag_id}: {str(e)}")
            raise

    def delete_private_tag(self, tag_id: int, user_id: str) -> bool:
        """Delete a private tag completely from the database.
        This will CASCADE delete all recipe_tags associations.
        Only the tag owner can delete their private tags.

        Args:
            tag_id: ID of the private tag to delete
            user_id: ID of the user attempting to delete (must be tag owner)

        Returns:
            bool: True if tag was deleted, False if not found or not owned by user
        """
        try:
            result = self.execute_query(
                "DELETE FROM tags WHERE id = :tag_id AND created_by = :user_id",
                {"tag_id": tag_id, "user_id": user_id},
            )
            success = result.get("rowCount", 0) > 0
            if success:
                logger.info(
                    f"Successfully deleted private tag {tag_id} for user {user_id}"
                )
            return success
        except Exception as e:
            logger.error(
                f"Error deleting private tag {tag_id} for user {user_id}: {str(e)}"
            )
            raise

    # --- End Tag Management ---

    # --- Pagination Methods ---
    def search_recipes_paginated(
        self,
        search_params: Dict[str, Any],
        limit: int = 20,
        offset: int = 0,
        sort_by: str = "name",
        sort_order: str = "asc",
        user_id: Optional[str] = None,
        rating_type: str = "average",
        cursor: Optional[str] = None,
        return_pagination: bool = False,
    ) -> Union[List[Dict[str, Any]], Dict[str, Any]]:
        """Search recipes with pagination"""
        try:
            from .sql_queries import (
                build_search_recipes_paginated_sql,
                build_search_recipes_keyset_sql,
            )

            # Build query parameters
            search_query = search_params.get("q")
            query_params = {
                "search_query": search_query,
                "search_query_with_wildcards": f"%{search_query}%"
                if search_query
                else None,
                "min_rating": search_params.get("min_rating"),
                "max_rating": search_params.get("max_rating"),
                "limit": limit,
                "offset": offset,
                "sort_by": sort_by,
                "sort_order": sort_order,
                "cognito_user_id": user_id,
            }
            use_keyset = sort_by != "random" and return_pagination
            cursor_payload = None
            if use_keyset and cursor:
                cursor_payload = self._decode_search_cursor(cursor, sort_by, sort_order)
                query_params["cursor_sort"] = cursor_payload["sort_value"]
                query_params["cursor_id"] = cursor_payload["id"]
            else:
                query_params["cursor_sort"] = None
                query_params["cursor_id"] = None
            if use_keyset:
                query_params["limit_plus_one"] = limit + 1
            # Handle ingredient filtering by converting names to IDs and paths
            must_ingredient_conditions = []
            must_not_ingredient_conditions = []
            has_invalid_ingredients = False

            if search_params.get("ingredients"):
                for i, ingredient_spec in enumerate(search_params["ingredients"]):
                    # Parse ingredient specification: "name" or "name:MUST" or "name:MUST_NOT"
                    ingredient_spec = ingredient_spec.strip()

                    if ":" in ingredient_spec:
                        ingredient_name, operator = ingredient_spec.split(":", 1)
                        ingredient_name = ingredient_name.strip()
                        operator = operator.strip().upper()
                    else:
                        ingredient_name = ingredient_spec
                        operator = "MUST"  # Default to MUST if no operator specified

                    ingredient = self.get_ingredient_by_name(ingredient_name)
                    if ingredient:
                        # Use path-based matching to include child ingredients
                        param_name = f"ingredient_path_{i}"
                        query_params[param_name] = f"%/{ingredient['id']}/%"
                        condition = f"i2.path LIKE :{param_name}"

                        if operator == "MUST_NOT":
                            must_not_ingredient_conditions.append(condition)
                        else:  # MUST or any other value defaults to MUST
                            must_ingredient_conditions.append(condition)
                    else:
                        logger.warning(f"Ingredient not found: {ingredient_name}")
                        if operator != "MUST_NOT":
                            # Only fail for MUST ingredients that don't exist
                            # MUST_NOT for nonexistent ingredients should be ignored
                            has_invalid_ingredients = True

                # If any MUST ingredient doesn't exist, return no results
                if has_invalid_ingredients:
                    logger.info(
                        "Some MUST ingredients not found, returning empty results"
                    )
                    return []

            # Handle tag filtering
            tag_conditions = []
            if search_params.get("tags"):
                for i, tag_name in enumerate(search_params["tags"]):
                    tag_name = tag_name.strip()
                    if tag_name:
                        # Check if tag exists (both public and private)
                        public_tag = self.get_public_tag_by_name(tag_name)
                        private_tag = (
                            self.get_private_tag_by_name_and_user(tag_name, user_id)
                            if user_id
                            else None
                        )

                        if public_tag or private_tag:
                            # Recipe must have this tag (either public or private)
                            tag_param = f"tag_name_{i}"
                            query_params[tag_param] = tag_name

                            # Build condition for public tags (created_by IS NULL) or user's private tags
                            if user_id:
                                condition = f"(t3.name = :{tag_param} AND (t3.created_by IS NULL OR t3.created_by = :cognito_user_id))"
                            else:
                                condition = f"(t3.name = :{tag_param} AND t3.created_by IS NULL)"
                            tag_conditions.append(condition)
                        else:
                            # Tag doesn't exist, return no results
                            logger.info(
                                f"Tag not found: {tag_name}, returning empty results"
                            )
                            return []

            logger.info(f"Searching recipes with params: {query_params}")
            logger.info(f"MUST ingredient conditions: {must_ingredient_conditions}")
            logger.info(
                f"MUST_NOT ingredient conditions: {must_not_ingredient_conditions}"
            )
            logger.info(f"Tag conditions: {tag_conditions}")

            # Check if inventory filtering is requested
            inventory_filter = search_params.get("inventory", False)

            # Build dynamic SQL query
            if use_keyset:
                paginated_sql = build_search_recipes_keyset_sql(
                    must_ingredient_conditions,
                    must_not_ingredient_conditions,
                    tag_conditions,
                    sort_by,
                    sort_order,
                    inventory_filter,
                    rating_type,
                )
            else:
                paginated_sql = build_search_recipes_paginated_sql(
                    must_ingredient_conditions,
                    must_not_ingredient_conditions,
                    tag_conditions,
                    sort_by,
                    sort_order,
                    inventory_filter,
                    rating_type,
                )
            # Get paginated results
            rows = cast(
                List[Dict[str, Any]], self.execute_query(paginated_sql, query_params)
            )

            # Debug: Log the number of rows returned from database
            logger.info(f"Database search returned {len(rows)} rows")

            # Group results by recipe ID and assemble full recipe objects
            recipes = {}
            for row in rows:
                recipe_id = row["id"]

                if recipe_id not in recipes:
                    # Create the base recipe object
                    recipes[recipe_id] = {
                        "id": recipe_id,
                        "name": row["name"],
                        "instructions": row["instructions"],
                        "description": row["description"],
                        "image_url": row.get("image_url"),
                        "source": row.get("source"),
                        "source_url": row.get("source_url"),
                        "avg_rating": row.get("avg_rating"),
                        "rating_count": row.get("rating_count"),
                        "user_rating": row.get("user_rating"),
                        "ingredients": [],
                        "tags": [],
                    }
                    if use_keyset:
                        recipes[recipe_id]["_sort_value"] = row.get("sort_value")

                    # Parse tags from GROUP_CONCAT format
                    if row.get("public_tags_data"):
                        for tag_data in row["public_tags_data"].split(":::"):
                            if tag_data and "|||" in tag_data:
                                tag_id, tag_name = tag_data.split("|||", 1)
                                recipes[recipe_id]["tags"].append(
                                    {
                                        "id": int(tag_id),
                                        "name": tag_name,
                                        "type": "public",
                                    }
                                )

                    if row.get("private_tags_data"):
                        for tag_data in row["private_tags_data"].split(":::"):
                            if tag_data and "|||" in tag_data:
                                tag_id, tag_name = tag_data.split("|||", 1)
                                recipes[recipe_id]["tags"].append(
                                    {
                                        "id": int(tag_id),
                                        "name": tag_name,
                                        "type": "private",
                                    }
                                )

                # Add ingredient if present
                if row.get("recipe_ingredient_id"):
                    ingredient = {
                        "ingredient_id": row["ingredient_id"],
                        "ingredient_name": row["ingredient_name"],
                        "ingredient_path": row.get("ingredient_path"),
                        "amount": row.get("amount"),
                        "unit_id": row.get("unit_id"),
                        "unit_name": row.get("unit_name"),
                        "unit_abbreviation": row.get("unit_abbreviation"),
                    }
                    recipes[recipe_id]["ingredients"].append(ingredient)

            # Assemble full names and hierarchy for all ingredients
            all_ingredients = []
            for recipe in recipes.values():
                all_ingredients.extend(recipe["ingredients"])

            # Extract all ingredient IDs for batch name lookup
            all_needed_ingredient_ids = extract_all_ingredient_ids(all_ingredients)
            ingredient_names_map = {}
            if all_needed_ingredient_ids:
                placeholders = ",".join("%s" for _ in all_needed_ingredient_ids)
                names_result = cast(
                    List[Dict[str, Any]],
                    self.execute_query(
                        f"SELECT id, name FROM ingredients WHERE id IN ({placeholders})",
                        tuple(all_needed_ingredient_ids),
                    ),
                )
                ingredient_names_map = {row["id"]: row["name"] for row in names_result}

            # Assemble full_name and hierarchy for all ingredients
            assemble_ingredient_full_names(all_ingredients, ingredient_names_map)

            result = list(recipes.values())
            logger.info(f"Found {len(result)} recipes from search")

            if not return_pagination:
                for recipe in result:
                    recipe.pop("_sort_value", None)
                return result

            has_next = False
            next_cursor = None
            if use_keyset:
                if len(result) > limit:
                    has_next = True
                    result = result[:limit]
                if has_next and result:
                    last_recipe = result[-1]
                    sort_value = last_recipe.get("_sort_value")
                    next_cursor = self._encode_search_cursor(
                        sort_by, sort_order, sort_value, last_recipe["id"]
                    )
                for recipe in result:
                    recipe.pop("_sort_value", None)
            else:
                has_next = len(result) == limit
                for recipe in result:
                    recipe.pop("_sort_value", None)

            return {
                "recipes": result,
                "has_next": has_next,
                "next_cursor": next_cursor,
            }

        except Exception as e:
            logger.error(f"Error searching recipes with pagination: {str(e)}")
            raise

    def _encode_search_cursor(
        self, sort_by: str, sort_order: str, sort_value: Any, recipe_id: int
    ) -> str:
        if isinstance(sort_value, datetime):
            sort_value = sort_value.isoformat()
        payload = {
            "sort_by": sort_by,
            "sort_order": sort_order,
            "sort_value": sort_value,
            "id": recipe_id,
        }
        encoded = base64.urlsafe_b64encode(
            json.dumps(payload, separators=(",", ":")).encode("utf-8")
        ).decode("ascii")
        return encoded

    def _decode_search_cursor(
        self, cursor: str, sort_by: str, sort_order: str
    ) -> Dict[str, Any]:
        try:
            padding = "=" * (-len(cursor) % 4)
            decoded = base64.urlsafe_b64decode(cursor + padding).decode("utf-8")
            payload = json.loads(decoded)
        except (ValueError, json.JSONDecodeError) as exc:
            raise ValidationException("Invalid cursor value") from exc

        if payload.get("sort_by") != sort_by or payload.get("sort_order") != sort_order:
            raise ValidationException("Cursor does not match current sort parameters")

        sort_value = payload.get("sort_value")
        if sort_by == "created_at" and isinstance(sort_value, str):
            try:
                sort_value = datetime.fromisoformat(sort_value)
            except ValueError as exc:
                raise ValidationException("Invalid cursor timestamp") from exc

        cursor_id = payload.get("id")
        if cursor_id is None:
            raise ValidationException("Cursor is missing required fields")

        return {"sort_value": sort_value, "id": cursor_id}

    # --- End Pagination Methods ---

    # --- User Ingredient Tracking Methods ---

    def add_user_ingredient(self, user_id: str, ingredient_id: int) -> Dict[str, Any]:
        """Add an ingredient to a user's inventory, including all parent ingredients"""
        conn = None
        try:
            # Check if ingredient exists
            ingredient = self.get_ingredient(ingredient_id)
            if not ingredient:
                raise ValueError(f"Ingredient with ID {ingredient_id} does not exist")

            # Check if user already has this ingredient
            existing = cast(
                List[Dict[str, Any]],
                self.execute_query(
                    "SELECT id FROM user_ingredients WHERE cognito_user_id = :user_id AND ingredient_id = :ingredient_id",
                    {"user_id": user_id, "ingredient_id": ingredient_id},
                ),
            )

            if existing:
                # User already has this ingredient, raise exception
                raise ValueError(
                    f"Ingredient {ingredient_id} already exists in user's inventory"
                )

            # Get all parent ingredients from the path
            parent_ingredient_ids = []
            ingredient_path = ingredient["path"]

            # Parse the path to extract parent IDs
            # Path format is like "/1/23/45/" where 1, 23, 45 are ingredient IDs
            if ingredient_path:
                # Split by '/' and filter out empty strings
                path_parts = [part for part in ingredient_path.split("/") if part]
                # All parts except the last one are parent IDs
                parent_ingredient_ids = [int(part) for part in path_parts[:-1]]

            # Start a transaction to add all ingredients
            conn = self._get_connection()
            cursor = conn.cursor()
            cursor.execute("BEGIN")

            # Add all parent ingredients first (if they don't already exist)
            for parent_id in parent_ingredient_ids:
                try:
                    # Use INSERT OR IGNORE to add parent ingredient only if it doesn't exist
                    cursor.execute(
                        """
                        INSERT INTO user_ingredients (cognito_user_id, ingredient_id)
                        VALUES (%s, %s)
                        ON CONFLICT (cognito_user_id, ingredient_id) DO NOTHING
                        """,
                        (user_id, parent_id),
                    )
                    if cursor.rowcount > 0:
                        logger.info(
                            f"Added parent ingredient {parent_id} to user {user_id}"
                        )
                except Exception as e:
                    logger.warning(
                        f"Error adding parent ingredient {parent_id} to user {user_id}: {str(e)}"
                    )
                    # Continue with other parents - don't fail the entire operation

            # Add the main ingredient
            cursor.execute(
                "INSERT INTO user_ingredients (cognito_user_id, ingredient_id) VALUES (%s, %s)",
                (user_id, ingredient_id),
            )

            conn.commit()
            conn.close()
            conn = None

            # Return the created record with ingredient details
            return {
                "ingredient_id": ingredient_id,
                "ingredient_name": ingredient["name"],
                "added_at": "now",  # PostgreSQL NOW()
                "parents_added": len(parent_ingredient_ids),
            }

        except Exception as e:
            if conn:
                conn.rollback()
            logger.error(
                f"Error adding ingredient {ingredient_id} to user {user_id}: {str(e)}"
            )
            raise
        finally:
            if conn:
                conn.close()

    def remove_user_ingredient(self, user_id: str, ingredient_id: int) -> bool:
        """Remove an ingredient from a user's inventory, but prevent removing parents if children exist"""
        try:
            # Check if user has this ingredient
            existing = cast(
                List[Dict[str, Any]],
                self.execute_query(
                    "SELECT id FROM user_ingredients WHERE cognito_user_id = :user_id AND ingredient_id = :ingredient_id",
                    {"user_id": user_id, "ingredient_id": ingredient_id},
                ),
            )

            if not existing:
                return False

            # Get the ingredient details to check for child ingredients
            ingredient = self.get_ingredient(ingredient_id)
            if not ingredient:
                return False

            # Check if this ingredient has any child ingredients in the user's inventory
            # Child ingredients would have paths that start with this ingredient's path
            ingredient_path = ingredient["path"]
            if ingredient_path:
                # Look for child ingredients in user's inventory
                child_ingredients = cast(
                    List[Dict[str, Any]],
                    self.execute_query(
                        """
                        SELECT ui.ingredient_id, i.name, i.path
                        FROM user_ingredients ui
                        JOIN ingredients i ON ui.ingredient_id = i.id
                        WHERE ui.cognito_user_id = :user_id 
                        AND i.path LIKE :child_path_pattern
                        AND i.id != :ingredient_id
                        """,
                        {
                            "user_id": user_id,
                            "child_path_pattern": f"{ingredient_path}%",
                            "ingredient_id": ingredient_id,
                        },
                    ),
                )

                if child_ingredients:
                    # Get child ingredient names for the error message
                    child_names = [child["name"] for child in child_ingredients]
                    raise ValueError(
                        f"Cannot remove ingredient '{ingredient['name']}' because it has child ingredients in your inventory: {', '.join(child_names)}. Please remove the child ingredients first."
                    )

            # Remove the ingredient from user's inventory
            result = self.execute_query(
                "DELETE FROM user_ingredients WHERE cognito_user_id = :user_id AND ingredient_id = :ingredient_id",
                {"user_id": user_id, "ingredient_id": ingredient_id},
            )

            return result.get("rowCount", 0) > 0

        except Exception as e:
            logger.error(
                f"Error removing ingredient {ingredient_id} from user {user_id}: {str(e)}"
            )
            raise

    def get_user_ingredients(self, user_id: str) -> List[Dict[str, Any]]:
        """Get all ingredients for a user with full ingredient details"""
        try:
            result = cast(
                List[Dict[str, Any]],
                self.execute_query(
                    """
                    SELECT ui.ingredient_id, ui.added_at, i.name, i.description, i.parent_id, i.path
                    FROM user_ingredients ui
                    JOIN ingredients i ON ui.ingredient_id = i.id
                    WHERE ui.cognito_user_id = :user_id
                    ORDER BY i.name
                    """,
                    {"user_id": user_id},
                ),
            )
            return result

        except Exception as e:
            logger.error(f"Error getting ingredients for user {user_id}: {str(e)}")
            raise

    def add_user_ingredients_bulk(
        self, user_id: str, ingredient_ids: List[int]
    ) -> Dict[str, Any]:
        """Add multiple ingredients to a user's inventory"""
        conn = None
        try:
            if not ingredient_ids:
                return {
                    "added_count": 0,
                    "already_exists_count": 0,
                    "failed_count": 0,
                    "errors": [],
                }

            conn = self._get_connection()
            cursor = conn.cursor()
            cursor.execute("BEGIN")

            added_count = 0
            already_exists_count = 0
            failed_count = 0
            errors = []

            for ingredient_id in ingredient_ids:
                try:
                    # Check if ingredient exists
                    ingredient_check = cast(
                        List[Dict[str, Any]],
                        self.execute_query(
                            "SELECT id FROM ingredients WHERE id = :ingredient_id",
                            {"ingredient_id": ingredient_id},
                        ),
                    )
                    if not ingredient_check:
                        errors.append(
                            f"Ingredient with ID {ingredient_id} does not exist"
                        )
                        failed_count += 1
                        continue

                    # Check if user already has this ingredient
                    cursor.execute(
                        "SELECT id FROM user_ingredients WHERE cognito_user_id = %s AND ingredient_id = %s",
                        (user_id, ingredient_id),
                    )
                    existing = cursor.fetchone()

                    if existing:
                        already_exists_count += 1
                        continue

                    # Add the ingredient
                    cursor.execute(
                        "INSERT INTO user_ingredients (cognito_user_id, ingredient_id) VALUES (%s, %s)",
                        (user_id, ingredient_id),
                    )
                    added_count += 1

                except Exception as e:
                    errors.append(f"Error adding ingredient {ingredient_id}: {str(e)}")
                    failed_count += 1

            conn.commit()

            return {
                "added_count": added_count,
                "already_exists_count": already_exists_count,
                "failed_count": failed_count,
                "errors": errors,
            }

        except Exception as e:
            if conn:
                conn.rollback()
            logger.error(f"Error in bulk add ingredients for user {user_id}: {str(e)}")
            raise
        finally:
            if conn:
                conn.close()

    def remove_user_ingredients_bulk(
        self, user_id: str, ingredient_ids: List[int]
    ) -> Dict[str, Any]:
        """Remove multiple ingredients from a user's inventory with ordered deletion (children first, then parents)"""
        conn = None
        try:
            if not ingredient_ids:
                logger.info(
                    f"Bulk remove called for user {user_id} with empty ingredient list"
                )
                return {"removed_count": 0, "not_found_count": 0}

            logger.info(
                f"Starting bulk remove for user {user_id} with {len(ingredient_ids)} ingredients: {ingredient_ids}"
            )

            conn = self._get_connection()
            cursor = conn.cursor()
            cursor.execute("BEGIN")

            removed_count = 0
            not_found_count = 0
            validation_errors = []

            # First pass: validate all ingredients exist and collect their details
            logger.info(
                f"Validating {len(ingredient_ids)} ingredients for existence and collecting details"
            )
            valid_ingredients = []
            for ingredient_id in ingredient_ids:
                try:
                    # Check if user has this ingredient
                    cursor.execute(
                        "SELECT id FROM user_ingredients WHERE cognito_user_id = %s AND ingredient_id = %s",
                        (user_id, ingredient_id),
                    )
                    existing = cursor.fetchone()

                    if not existing:
                        logger.debug(
                            f"Ingredient {ingredient_id} not found in user {user_id} inventory"
                        )
                        not_found_count += 1
                        continue

                    # Get the ingredient details
                    cursor.execute(
                        "SELECT id, name, path FROM ingredients WHERE id = %s",
                        (ingredient_id,),
                    )
                    ingredient = cursor.fetchone()

                    if not ingredient:
                        logger.warning(
                            f"Ingredient {ingredient_id} not found in ingredients table"
                        )
                        not_found_count += 1
                        continue

                    valid_ingredients.append(
                        {
                            "id": ingredient[0],
                            "name": ingredient[1],
                            "path": ingredient[2] or "",
                        }
                    )
                    logger.debug(
                        f"Ingredient {ingredient_id} ({ingredient[1]}) found with path: {ingredient[2]}"
                    )

                except Exception as e:
                    error_msg = f"Error validating ingredient {ingredient_id}: {str(e)}"
                    logger.error(error_msg)
                    validation_errors.append(error_msg)

            if validation_errors:
                conn.rollback()
                error_summary = f"Validation failed for {len(validation_errors)} ingredients: {'; '.join(validation_errors)}"
                logger.error(
                    f"Bulk remove validation failed for user {user_id}: {error_summary}"
                )
                raise ValueError(error_summary)

            # Create a set of ingredient IDs being removed for quick lookup
            ingredient_ids_to_remove = set(ing["id"] for ing in valid_ingredients)

            # Second pass: check for parent-child conflicts only for ingredients that won't be removed
            logger.info(
                f"Checking for parent-child conflicts for {len(valid_ingredients)} valid ingredients"
            )
            for ingredient in valid_ingredients:
                try:
                    ingredient_id = ingredient["id"]
                    ingredient_name = ingredient["name"]
                    ingredient_path = ingredient["path"]

                    # Check if this ingredient has any child ingredients in the user's inventory
                    if ingredient_path:
                        # Look for child ingredients in user's inventory
                        cursor.execute(
                            """
                            SELECT ui.ingredient_id, i.name, i.path
                            FROM user_ingredients ui
                            JOIN ingredients i ON ui.ingredient_id = i.id
                            WHERE ui.cognito_user_id = %s 
                            AND i.path LIKE %s
                            AND i.id != %s
                            """,
                            (user_id, f"{ingredient_path}%", ingredient_id),
                        )
                        child_ingredients = cursor.fetchall()

                        if child_ingredients:
                            # Check if any child ingredients are NOT being removed
                            children_not_being_removed = []
                            for child in child_ingredients:
                                child_id = child[0]
                                child_name = child[1]
                                if child_id not in ingredient_ids_to_remove:
                                    children_not_being_removed.append(child_name)

                            if children_not_being_removed:
                                error_msg = f"Cannot remove ingredient '{ingredient_name}' because it has child ingredients in your inventory that are not being removed: {', '.join(children_not_being_removed)}. Please include these child ingredients in the removal or remove them first."
                                logger.warning(
                                    f"Parent-child validation failed for ingredient {ingredient_id}: {error_msg}"
                                )
                                validation_errors.append(error_msg)
                                continue
                            else:
                                logger.debug(
                                    f"Ingredient {ingredient_id} ({ingredient_name}) has children but they are all being removed"
                                )

                    logger.debug(
                        f"Ingredient {ingredient_id} ({ingredient_name}) passed validation"
                    )

                except Exception as e:
                    error_msg = f"Error validating ingredient {ingredient_id}: {str(e)}"
                    logger.error(error_msg)
                    validation_errors.append(error_msg)

            # If there are validation errors, rollback and raise exception
            if validation_errors:
                conn.rollback()
                error_summary = f"Validation failed for {len(validation_errors)} ingredients: {'; '.join(validation_errors)}"
                logger.error(
                    f"Bulk remove validation failed for user {user_id}: {error_summary}"
                )
                raise ValueError(error_summary)

            # Third pass: sort ingredients by path depth (deepest first) to ensure children are deleted before parents
            logger.info("Sorting ingredients by path depth for ordered deletion")
            valid_ingredients.sort(
                key=lambda x: len(x["path"].split("/")) if x["path"] else 0,
                reverse=True,
            )

            # Fourth pass: remove ingredients in sorted order (children first, then parents)
            logger.info(
                f"Proceeding to remove {len(valid_ingredients)} ingredients in sorted order for user {user_id}"
            )
            for ingredient in valid_ingredients:
                try:
                    ingredient_id = ingredient["id"]
                    ingredient_name = ingredient["name"]

                    # Check if user still has this ingredient (re-check in case something changed)
                    cursor.execute(
                        "SELECT id FROM user_ingredients WHERE cognito_user_id = %s AND ingredient_id = %s",
                        (user_id, ingredient_id),
                    )
                    existing = cursor.fetchone()

                    if not existing:
                        logger.debug(
                            f"Ingredient {ingredient_id} no longer in user {user_id} inventory, skipping"
                        )
                        continue

                    # Remove the ingredient
                    cursor.execute(
                        "DELETE FROM user_ingredients WHERE cognito_user_id = %s AND ingredient_id = %s",
                        (user_id, ingredient_id),
                    )
                    removed_count += 1
                    logger.debug(
                        f"Successfully removed ingredient {ingredient_id} ({ingredient_name}) for user {user_id}"
                    )

                except Exception as e:
                    logger.error(
                        f"Error removing ingredient {ingredient_id} for user {user_id}: {str(e)}"
                    )
                    # Continue with other ingredients

            conn.commit()
            logger.info(
                f"Bulk remove completed for user {user_id}: {removed_count} removed, {not_found_count} not found"
            )

            return {"removed_count": removed_count, "not_found_count": not_found_count}

        except Exception as e:
            if conn:
                conn.rollback()
            logger.error(
                f"Error in bulk remove ingredients for user {user_id}: {str(e)}"
            )
            raise
        finally:
            if conn:
                conn.close()

    def get_ingredient_recommendations(
        self, user_id: str, limit: int = 20
    ) -> List[Dict[str, Any]]:
        """
        Get ingredient recommendations that would unlock the most new recipes.

        This finds ingredients the user doesn't have that would complete the most
        "almost makeable" recipes (recipes where user has all but one ingredient).
        Respects allow_substitution rules for ingredient matching.
        """
        try:
            from .sql_queries import get_ingredient_recommendations_sql

            query = get_ingredient_recommendations_sql()

            result = cast(
                List[Dict[str, Any]],
                self.execute_query(query, {"user_id": user_id, "limit": limit}),
            )

            # Parse the recipe_names field (pipe-delimited string) into a list
            for row in result:
                if row.get("recipe_names"):
                    row["recipe_names"] = row["recipe_names"].split("|||")
                else:
                    row["recipe_names"] = []

            return result

        except Exception as e:
            logger.error(
                f"Error getting ingredient recommendations for user {user_id}: {str(e)}"
            )
            raise

    # --- End User Ingredient Tracking Methods ---

    # --- Count Methods ---

    def get_recipes_count(self) -> int:
        """Get total count of recipes"""
        try:
            result = self.execute_query(get_recipes_count_sql)
            return result[0]["total_count"] if result else 0
        except Exception as e:
            logger.error(f"Error getting recipes count: {str(e)}")
            raise

    def get_ingredients_count(self) -> int:
        """Get total count of ingredients"""
        try:
            result = self.execute_query(get_ingredients_count_sql)
            return result[0]["total_count"] if result else 0
        except Exception as e:
            logger.error(f"Error getting ingredients count: {str(e)}")
            raise

    # --- End Count Methods ---<|MERGE_RESOLUTION|>--- conflicted
+++ resolved
@@ -221,11 +221,7 @@
                 cursor.execute(
                     """
                     INSERT INTO ingredients (name, description, parent_id, allow_substitution)
-<<<<<<< HEAD
-                    VALUES (%(name)s, %(description)s, %(parent_id)s, %(allow_substitution)s)
-=======
                     VALUES (%s, %s, %s, %s)
->>>>>>> 230f250a
                     RETURNING id
                     """,
                     (
@@ -235,14 +231,8 @@
                         data.get("allow_substitution", False),
                     ),
                 )
-<<<<<<< HEAD
-                result = cursor.fetchone()
-                new_id = result[0] if result else None
-                if new_id is None:
-=======
                 new_row = cursor.fetchone()
                 if not new_row or new_row[0] is None:
->>>>>>> 230f250a
                     raise ValueError("Failed to get ingredient ID after insertion")
                 new_id = new_row[0]
 
@@ -254,13 +244,8 @@
 
                 # Update the path
                 cursor.execute(
-<<<<<<< HEAD
-                    "UPDATE ingredients SET path = %(path)s WHERE id = %(id)s",
-                    {"path": path, "id": new_id},
-=======
                     "UPDATE ingredients SET path = %s WHERE id = %s",
                     (path, new_id),
->>>>>>> 230f250a
                 )
 
                 conn.commit()
@@ -774,11 +759,7 @@
             cursor.execute(
                 """
                 INSERT INTO recipes (name, instructions, description, image_url, source, source_url)
-<<<<<<< HEAD
-                VALUES (%(name)s, %(instructions)s, %(description)s, %(image_url)s, %(source)s, %(source_url)s)
-=======
                 VALUES (%s, %s, %s, %s, %s, %s)
->>>>>>> 230f250a
                 RETURNING id
                 """,
                 (
@@ -792,14 +773,8 @@
             )
 
             # Get the recipe ID
-<<<<<<< HEAD
-            result = cursor.fetchone()
-            recipe_id = result[0] if result else None
-            if recipe_id is None:
-=======
             recipe_row = cursor.fetchone()
             if not recipe_row or recipe_row[0] is None:
->>>>>>> 230f250a
                 raise ValueError("Failed to get recipe ID after insertion")
             recipe_id = recipe_row[0]
 
@@ -807,31 +782,17 @@
             if "ingredients" in data:
                 for ingredient in data["ingredients"]:
                     cursor.execute(
-<<<<<<< HEAD
                         """
                         INSERT INTO recipe_ingredients (recipe_id, ingredient_id, unit_id, amount)
-                        VALUES (%(recipe_id)s, %(ingredient_id)s, %(unit_id)s, %(amount)s)
+                        VALUES (%s, %s, %s, %s)
                         """,
-                        {
-                            "recipe_id": recipe_id,
-                            "ingredient_id": ingredient["ingredient_id"],
-                            "unit_id": ingredient.get("unit_id"),
-                            "amount": ingredient.get("amount"),
-                        },
+                        (
+                            recipe_id,
+                            ingredient["ingredient_id"],
+                            ingredient.get("unit_id"),
+                            ingredient.get("amount"),
+                        ),
                     )
-=======
-                    """
-                    INSERT INTO recipe_ingredients (recipe_id, ingredient_id, unit_id, amount)
-                    VALUES (%s, %s, %s, %s)
-                    """,
-                    (
-                        recipe_id,
-                        ingredient["ingredient_id"],
-                        ingredient.get("unit_id"),
-                        ingredient.get("amount"),
-                    ),
-                )
->>>>>>> 230f250a
 
             # Commit the transaction
             conn.commit()
